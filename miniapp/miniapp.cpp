#include <iostream>

#include <cell.hpp>
#include <cell_group.hpp>
#include <fvm_cell.hpp>
#include <mechanism_interface.hpp>

#include "io.hpp"
<<<<<<< HEAD

#include <threading/threading.hpp>
#include <profiling/profiler.hpp>
#include <communication/communicator.hpp>
#include <communication/serial_global_policy.hpp>
=======
#include "threading/threading.hpp"
#include "profiling/profiler.hpp"
#include "communication/communicator.hpp"
#include "communication/global_policy.hpp"
>>>>>>> 05a7452e

using namespace nest;

using real_type = double;
using index_type = int;
using id_type = uint32_t;
using numeric_cell = mc::fvm::fvm_cell<real_type, index_type>;
using cell_group   = mc::cell_group<numeric_cell>;
<<<<<<< HEAD
#ifdef WITH_MPI
#include <communication/mpi_global_policy.hpp>
using communicator_type =
    mc::communication::communicator<mc::communication::mpi_global_policy>;
#else
=======

using global_policy = nest::mc::communication::global_policy;
>>>>>>> 05a7452e
using communicator_type =
    mc::communication::communicator<global_policy>;

struct model {
    communicator_type communicator;
    std::vector<cell_group> cell_groups;

    int num_groups() const {
        return cell_groups.size();
    }

    void run(double tfinal, double dt) {
        auto t = 0.;
        auto delta = communicator.min_delay();
        while(t<tfinal) {
            mc::threading::parallel_for::apply(
                0, num_groups(),
                [&](int i) {
                        mc::util::profiler_enter("stepping","events");
                    cell_groups[i].enqueue_events(communicator.queue(i));
                        mc::util::profiler_leave();
                    cell_groups[i].advance(t+delta, dt);
                        mc::util::profiler_enter("events");
                    communicator.add_spikes(cell_groups[i].spikes());
                    cell_groups[i].clear_spikes();
                        mc::util::profiler_leave(2);
                }
            );

                mc::util::profiler_enter("stepping", "exchange");
            communicator.exchange();
                mc::util::profiler_leave(2);

            t += delta;
        }
    }

    void init_communicator() {
            mc::util::profiler_enter("setup", "communicator");

        // calculate the source and synapse distribution serially
        std::vector<id_type> target_counts(num_groups());
        std::vector<id_type> source_counts(num_groups());
        for (auto i=0; i<num_groups(); ++i) {
            target_counts[i] = cell_groups[i].cell().synapses()->size();
            source_counts[i] = cell_groups[i].spike_sources().size();
        }

        target_map = mc::algorithms::make_index(target_counts);
        source_map = mc::algorithms::make_index(source_counts);

        //  create connections
        communicator = communicator_type(num_groups(), target_counts);

            mc::util::profiler_leave(2);
    }

    void update_gids() {
            mc::util::profiler_enter("setup", "globalize");
        auto com_policy = communicator.communication_policy();
        auto global_source_map = com_policy.make_map(source_map.back());
        auto domain_idx = communicator.domain_id();
        for (auto i=0; i<num_groups(); ++i) {
            cell_groups[i].set_source_gids(source_map[i]+global_source_map[domain_idx]);
            cell_groups[i].set_target_gids(target_map[i]+communicator.target_gid_from_group_lid(0));
        }
            mc::util::profiler_leave(2);
    }

    // TODO : only stored here because init_communicator() and update_gids() are split
    std::vector<id_type> source_map;
    std::vector<id_type> target_map;
};

// define some global model parameters
namespace parameters {
namespace synapses {
    // synapse delay
    constexpr double delay  = 5.0;  // ms

    // connection weight
    constexpr double weight = 0.005;  // uS
}
}

///////////////////////////////////////
// prototypes
///////////////////////////////////////

/// make a single abstract cell
mc::cell make_cell(int compartments_per_segment, int num_synapses);

/// do basic setup (initialize global state, print banner, etc)
void setup();

/// helper function for initializing cells
cell_group make_lowered_cell(int cell_index, const mc::cell& c);

/// models
void ring_model(nest::mc::io::options& opt, model& m);
void all_to_all_model(nest::mc::io::options& opt, model& m);


///////////////////////////////////////
// main
///////////////////////////////////////
int main(int argc, char** argv) {
    nest::mc::communication::global_policy_guard(argc, argv);

    setup();

    // read parameters
    mc::io::options opt;
    try {
        opt = mc::io::read_options("");
<<<<<<< HEAD
        #ifdef WITH_MPI
        if (mc::mpi::rank()==0) {
=======
        if (!global_policy::id()) {
>>>>>>> 05a7452e
            std::cout << opt << "\n";
        }
        #else
        std::cout << opt << "\n";
        #endif
    }
    catch (std::exception &e) {
        std::cerr << e.what() << std::endl;
        exit(1);
    }

    model m;
    all_to_all_model(opt, m);

    //
    //  time stepping
    //
    auto tfinal = 200.;
    auto dt = 0.01;

    auto id = m.communicator.domain_id();

    if (!id) {
        m.communicator.add_spike({0, 5});
    }

    m.run(tfinal, dt);

    mc::util::profiler_output(0.001);

    if (!id) {
        std::cout << "there were " << m.communicator.num_spikes() << " spikes\n";
    }

#ifdef SPLAT
    if (!global_policy::id()) {
        //for (auto i=0u; i<m.cell_groups.size(); ++i) {
        m.cell_groups[0].splat("cell0.txt");
        m.cell_groups[1].splat("cell1.txt");
        m.cell_groups[2].splat("cell2.txt");
        //}
    }
#endif
}

///////////////////////////////////////
// models
///////////////////////////////////////

void ring_model(nest::mc::io::options& opt, model& m) {
    //
    //  make cells
    //

    // make a basic cell
    auto basic_cell = make_cell(opt.compartments_per_segment, 1);

    // make a vector for storing all of the cells
    m.cell_groups = std::vector<cell_group>(opt.cells);

    // initialize the cells in parallel
    mc::threading::parallel_for::apply(
        0, opt.cells,
        [&](int i) {
            // initialize cell
                mc::util::profiler_enter("setup");
                    mc::util::profiler_enter("make cell");
            m.cell_groups[i] = make_lowered_cell(i, basic_cell);
                    mc::util::profiler_leave();
                mc::util::profiler_leave();
        }
    );

    //
    //  network creation
    //
    m.init_communicator();

    for (auto i=0u; i<(id_type)opt.cells; ++i) {
        m.communicator.add_connection({
            i, (i+1)%opt.cells,
            parameters::synapses::weight, parameters::synapses::delay
        });
    }

    m.update_gids();
}

void all_to_all_model(nest::mc::io::options& opt, model& m) {
    //
    //  make cells
    //

    // make a basic cell
    auto basic_cell = make_cell(opt.compartments_per_segment, opt.cells-1);

    // make a vector for storing all of the cells
    id_type ncell_global = opt.cells;
    id_type ncell_local  = ncell_global / m.communicator.num_domains();
    int remainder = ncell_global - (ncell_local*m.communicator.num_domains());
    if (m.communicator.domain_id()<remainder) {
        ncell_local++;
    }

    m.cell_groups = std::vector<cell_group>(ncell_local);

    // initialize the cells in parallel
    mc::threading::parallel_for::apply(
        0, ncell_local,
        [&](int i) {
                mc::util::profiler_enter("setup", "cells");
            m.cell_groups[i] = make_lowered_cell(i, basic_cell);
                mc::util::profiler_leave(2);
        }
    );

    //
    //  network creation
    //
    m.init_communicator();

        mc::util::profiler_enter("setup", "connections");
    // lid is local cell/group id
    for (auto lid=0u; lid<ncell_local; ++lid) {
        auto target = m.communicator.target_gid_from_group_lid(lid);
        auto gid = m.communicator.group_gid_from_group_lid(lid);
        // tid is global cell/group id
        for (auto tid=0u; tid<ncell_global; ++tid) {
            if (gid!=tid) {
                m.communicator.add_connection({
                    tid, target++,
                    parameters::synapses::weight, parameters::synapses::delay
                });
            }
        }
    }

    m.communicator.construct();
        mc::util::profiler_leave(2);

    m.update_gids();
}

///////////////////////////////////////
// function definitions
///////////////////////////////////////

void setup() {
    // print banner
    if (!global_policy::id()) {
        std::cout << "====================\n";
        std::cout << "  starting miniapp\n";
        std::cout << "  - " << mc::threading::description() << " threading support\n";
        std::cout << "  - communication policy: " << global_policy::name() << "\n";
        std::cout << "====================\n";
    }

    // setup global state for the mechanisms
    mc::mechanisms::setup_mechanism_helpers();
}

// make a high level cell description for use in simulation
mc::cell make_cell(int compartments_per_segment, int num_synapses) {
    nest::mc::cell cell;

    // Soma with diameter 12.6157 um and HH channel
    auto soma = cell.add_soma(12.6157/2.0);
    soma->add_mechanism(mc::hh_parameters());

    // add dendrite of length 200 um and diameter 1 um with passive channel
    std::vector<mc::cable_segment*> dendrites;
    dendrites.push_back(cell.add_cable(0, mc::segmentKind::dendrite, 0.5, 0.5, 200));
    //dendrites.push_back(cell.add_cable(1, mc::segmentKind::dendrite, 0.5, 0.25, 100));
    //dendrites.push_back(cell.add_cable(1, mc::segmentKind::dendrite, 0.5, 0.25, 100));

    for (auto d : dendrites) {
        d->add_mechanism(mc::pas_parameters());
        d->set_compartments(compartments_per_segment);
        d->mechanism("membrane").set("r_L", 100);
    }

    // add stimulus
    //cell.add_stimulus({1,1}, {5., 80., 0.3});

    cell.add_detector({0,0}, 30);

    for (auto i=0; i<num_synapses; ++i) {
        cell.add_synapse({1, 0.5});
    }

    return cell;
}

cell_group make_lowered_cell(int cell_index, const mc::cell& c) {
    return cell_group(c);
}
<|MERGE_RESOLUTION|>--- conflicted
+++ resolved
@@ -6,18 +6,10 @@
 #include <mechanism_interface.hpp>
 
 #include "io.hpp"
-<<<<<<< HEAD
-
-#include <threading/threading.hpp>
-#include <profiling/profiler.hpp>
-#include <communication/communicator.hpp>
-#include <communication/serial_global_policy.hpp>
-=======
 #include "threading/threading.hpp"
 #include "profiling/profiler.hpp"
 #include "communication/communicator.hpp"
 #include "communication/global_policy.hpp"
->>>>>>> 05a7452e
 
 using namespace nest;
 
@@ -26,16 +18,8 @@
 using id_type = uint32_t;
 using numeric_cell = mc::fvm::fvm_cell<real_type, index_type>;
 using cell_group   = mc::cell_group<numeric_cell>;
-<<<<<<< HEAD
-#ifdef WITH_MPI
-#include <communication/mpi_global_policy.hpp>
-using communicator_type =
-    mc::communication::communicator<mc::communication::mpi_global_policy>;
-#else
-=======
 
 using global_policy = nest::mc::communication::global_policy;
->>>>>>> 05a7452e
 using communicator_type =
     mc::communication::communicator<global_policy>;
 
@@ -143,7 +127,7 @@
 // main
 ///////////////////////////////////////
 int main(int argc, char** argv) {
-    nest::mc::communication::global_policy_guard(argc, argv);
+    nest::mc::communication::global_policy_guard global_guard(argc, argv);
 
     setup();
 
@@ -151,19 +135,11 @@
     mc::io::options opt;
     try {
         opt = mc::io::read_options("");
-<<<<<<< HEAD
-        #ifdef WITH_MPI
-        if (mc::mpi::rank()==0) {
-=======
         if (!global_policy::id()) {
->>>>>>> 05a7452e
             std::cout << opt << "\n";
         }
-        #else
-        std::cout << opt << "\n";
-        #endif
-    }
-    catch (std::exception &e) {
+    }
+    catch (std::exception& e) {
         std::cerr << e.what() << std::endl;
         exit(1);
     }
